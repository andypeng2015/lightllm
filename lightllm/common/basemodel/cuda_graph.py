import os
import torch
import copy
import bisect
from typing import Optional
from lightllm.utils.log_utils import init_logger
from lightllm.utils.envs_utils import get_env_start_args
from lightllm.distributed import dist_group_manager, lightllm_capture_graph, CustomProcessGroup
from lightllm.common.basemodel.batch_objs import ModelInput, ModelOutput
from .infer_struct import InferStateInfo


logger = init_logger(__name__)


class CudaGraph:
    # CudaGraph forward pass for the decoding stage.

    def __init__(self, max_batch_size=8, max_len_in_batch=8192):
        self.graph = {}
        self.mempool = torch.cuda.graph_pool_handle() if torch.cuda.is_available() else None
        self.max_batch_size = max_batch_size
        self.graph_max_len_in_batch = max_len_in_batch
        self.args = get_env_start_args()
        self.enable_decode_microbatch_overlap = self.args.enable_decode_microbatch_overlap

        # gen cuda graph batch_sizes
        # cuda graph gen for batch size = [1, 2, 3, ..., graph_split_batch_size]
        # and [graph_split_batch_size + graph_grow_step_size,
        # graph_split_batch_size + 2 * graph_grow_step_size,  ...,  self.max_batch_size]
        graph_split_batch_size = self.args.graph_split_batch_size
        max_batch_size = self.max_batch_size
        graph_grow_step_size = self.args.graph_grow_step_size

        batch_sizes = [i for i in range(1, graph_split_batch_size + 1)]
        for _batch_size in range(graph_split_batch_size + graph_grow_step_size, max_batch_size, graph_grow_step_size):
            batch_sizes.append(_batch_size)

        batch_sizes = list(set([e for e in batch_sizes if e < max_batch_size]))
        batch_sizes.append(max_batch_size)
        batch_sizes.sort()

        self.cuda_graph_batch_sizes = batch_sizes
        assert batch_sizes[-1] == self.max_batch_size
        logger.info(f"cuda graph batch_sizes: {self.cuda_graph_batch_sizes}")

    def can_run(self, batch_size, max_len_in_batch):
        return batch_size <= self.max_batch_size and max_len_in_batch <= self.graph_max_len_in_batch

    def need_capture(self, batch_size):
        find_batch_size = self.find_closest_graph_batch_size(batch_size)
        if find_batch_size is not None:
            return find_batch_size not in self.graph
        else:
            assert False, "dead code"

    def find_closest_graph_batch_size(self, batch_size):
        index = bisect.bisect_left(self.cuda_graph_batch_sizes, batch_size)
        if index < len(self.cuda_graph_batch_sizes):
            find_batch_size = self.cuda_graph_batch_sizes[index]
            return find_batch_size
        else:
            return None

    def _capture_decode(self, decode_func, input_ids: torch.Tensor, infer_state: InferStateInfo):
        dist_group: CustomProcessGroup = infer_state.dist_group
        graph_obj = torch.cuda.CUDAGraph()
        batch_size = input_ids.shape[0]
        infer_state.max_len_in_batch = self.graph_max_len_in_batch
        infer_state.total_token_num = self.graph_max_len_in_batch * batch_size
        # warmup
        # 因为有些推理过程的代码，会通过判断infer_state中是否存在某些属性来在一层上
        # 做一些初始化的操作，后续层可以复用这些计算的结果，如
        # lightllm/models/deepseek2/triton_kernel/gqa_flash_decoding.py
        # 中做的一些操作，所以在 warmup 的时候，需要调用infer_state的copy函数做一个
        # 浅拷贝，不然后续传入到cuda graph捕获过程中后，infer_state因为提前拥有了这些属性，
        # 导致不会重新初始化，这样捕获过程中会不能捕获这些临时添加到 infer_state 管理对象
        # 中的 tensor。
        for _ in range(1):
            torch.cuda.synchronize()
            decode_func(input_ids, copy.copy(infer_state))
            torch.cuda.synchronize()

        with lightllm_capture_graph(dist_group):
            with torch.cuda.graph(graph_obj, pool=self.mempool):
                model_output = decode_func(input_ids, infer_state)
        self.graph[batch_size] = (graph_obj, input_ids, infer_state, model_output)
        graph_obj.replay()
        return model_output

    def _capture_decode_overlap(
        self,
        decode_func,
        input_ids: torch.Tensor,
        infer_state: InferStateInfo,
        input_ids1: torch.Tensor,
        infer_state1: InferStateInfo,
    ):
        dist_group: CustomProcessGroup = infer_state.dist_group
        dist_group1 = infer_state1.dist_group
        graph_obj = torch.cuda.CUDAGraph()
        batch_size = input_ids.shape[0]
        infer_state.max_len_in_batch = self.graph_max_len_in_batch
        infer_state.total_token_num = self.graph_max_len_in_batch * batch_size
        infer_state1.max_len_in_batch = self.graph_max_len_in_batch
        infer_state1.total_token_num = self.graph_max_len_in_batch * batch_size
        # warmup
        for _ in range(1):
            torch.cuda.synchronize()
            decode_func(input_ids, copy.copy(infer_state), input_ids1, copy.copy(infer_state1))
            torch.cuda.synchronize()
        with lightllm_capture_graph(dist_group1):
            with lightllm_capture_graph(dist_group):
                with torch.cuda.graph(graph_obj, pool=self.mempool):
                    model_output, model_output1 = decode_func(input_ids, infer_state, input_ids1, infer_state1)
        self.graph[batch_size] = (
            graph_obj,
            input_ids,
            infer_state,
            input_ids1,
            infer_state1,
            model_output,
            model_output1,
        )
        graph_obj.replay()
        return model_output, model_output1

    def capture_decode(
        self,
        decode_func,
        input_ids: torch.Tensor,
        infer_state: InferStateInfo,
        input_ids1: Optional[torch.Tensor] = None,
        infer_state1: Optional[torch.Tensor] = None,
    ):
        """
        Capture the cuda graph for the decoding stage.
        input_ids1 and infer_state1 is used for the overlap.
        """
        if self.enable_decode_microbatch_overlap:
            return self._capture_decode_overlap(decode_func, input_ids, infer_state, input_ids1, infer_state1)
        else:
            assert input_ids1 is None and infer_state1 is None
            return self._capture_decode(decode_func, input_ids, infer_state)

    def _replay(self, input_ids: torch.Tensor, infer_state: InferStateInfo):
        batch_size = input_ids.shape[0]
        graph_obj, graph_input_ids, graph_infer_state, graph_output = self.graph[batch_size]
        graph_input_ids.copy_(input_ids)
        graph_infer_state.copy_for_cuda_graph(infer_state)
        graph_obj.replay()
        return graph_output

    def _replay_overlap(
        self,
        input_ids: torch.Tensor,
        infer_state: InferStateInfo,
        input_ids1: torch.Tensor,
        infer_state1: InferStateInfo,
    ):
        batch_size = input_ids.shape[0]
        (
            graph_obj,
            graph_input_ids,
            graph_infer_state,
            graph_input_ids1,
            graph_infer_state1,
            graph_model_output,
            graph_model_output1,
        ) = self.graph[batch_size]
        graph_input_ids.copy_(input_ids)
        graph_infer_state.copy_for_cuda_graph(infer_state)
        graph_input_ids1.copy_(input_ids1)
        graph_infer_state1.copy_for_cuda_graph(infer_state1)
        graph_obj.replay()
        return graph_model_output, graph_model_output1

    def replay(self, input_ids, infer_state, input_ids1=None, infer_state1=None):
        if self.enable_decode_microbatch_overlap:
            return self._replay_overlap(input_ids, infer_state, input_ids1, infer_state1)
        else:
            assert input_ids1 is None and infer_state1 is None
            return self._replay(input_ids, infer_state)

    @torch.no_grad()
    def warmup(self, model):
        logger.info("Begin capture cudagraph, use the --disable_cudagraph to disable it.")
<<<<<<< HEAD
        for batch_size in range(self.max_batch_size, self.max_batch_size - 1, -1):
            # dummy prefill
            prefill_input_len = 1
            dummy_input_ids = torch.ones((batch_size,), dtype=torch.int32, device="cuda")
=======
        # for typing easy
        from .basemodel import TpPartBaseModel

        model: TpPartBaseModel = model

        # decode cuda graph init
        for batch_size in self.cuda_graph_batch_sizes[::-1]:
            seq_len = 2
            total_token_num = batch_size * seq_len
            max_len_in_batch = self.graph_max_len_in_batch
            input_ids = torch.tensor([1 for _ in range(batch_size)], dtype=torch.int32, device="cuda")
            mem_indexes = model.mem_manager.alloc(len(input_ids)).cuda()
>>>>>>> 4ca8b78d
            b_req_idx = torch.tensor(
                [model.req_manager.HOLD_REQUEST_ID for _ in range(batch_size)], dtype=torch.int32, device="cuda"
            )
            b_seq_len = torch.empty(batch_size, dtype=torch.int32, device="cuda")
            b_seq_len.fill_(seq_len)

            model_input = ModelInput(
                batch_size=batch_size,
                total_token_num=total_token_num,
                max_len_in_batch=max_len_in_batch,
                input_ids=input_ids,
                mem_indexes=mem_indexes,
                b_req_idx=b_req_idx,
                b_seq_len=b_seq_len,
                is_prefill=False,
                **model._gen_special_model_input(batch_size),
            )
            model_output: ModelOutput = model.forward(model_input)
            del model_output
            del input_ids
            del mem_indexes
            del b_req_idx
            del b_seq_len

            model.mem_manager.free_all()
            model.req_manager.free_all()
            # release local tensors
            for var_name, var_value in list(locals().items()):
                if isinstance(var_value, torch.Tensor):
                    del locals()[var_name]
            torch.cuda.empty_cache()

        logger.info(
            f"Capture cudagraph success, batch_size <={self.max_batch_size} "
            f"and max_len_in_batch <= {self.graph_max_len_in_batch} will infer with cudagraph."
        )

    @torch.no_grad()
    def warmup_overlap(self, model):
        logger.info("Begin capture overlap cudagraph, use the --disable_cudagraph to disable it.")
        # for typing easy
        from .basemodel import TpPartBaseModel

        model: TpPartBaseModel = model

        for batch_size in self.cuda_graph_batch_sizes[::-1]:
            decode_batches = []
            for micro_batch_index in [0, 1]:
                # dummy decoding, capture the cudagraph
                seq_len = 2
                total_token_num = batch_size * seq_len
                max_len_in_batch = self.graph_max_len_in_batch
                input_ids = torch.tensor([1 for _ in range(batch_size)], dtype=torch.int32, device="cuda")
                mem_indexes = model.mem_manager.alloc(len(input_ids)).cuda()
                b_req_idx = torch.tensor(
                    [model.req_manager.HOLD_REQUEST_ID for _ in range(batch_size)], dtype=torch.int32, device="cuda"
                )
                b_seq_len = torch.empty(batch_size, dtype=torch.int32, device="cuda")
                b_seq_len.fill_(seq_len)

                micro_batch = ModelInput(
                    is_prefill=False,
                    batch_size=batch_size,
                    total_token_num=total_token_num,
                    max_len_in_batch=max_len_in_batch,
                    input_ids=input_ids,
                    mem_indexes=mem_indexes,
                    b_req_idx=b_req_idx,
                    b_seq_len=b_seq_len,
                    **model._gen_special_model_input(batch_size),
                )
                decode_batches.append(micro_batch)
                del micro_batch

                for var_name, var_value in list(locals().items()):
                    if isinstance(var_value, torch.Tensor):
                        del locals()[var_name]
                torch.cuda.empty_cache()

            _, _ = model.microbatch_overlap_decode(decode_batches[0], decode_batches[1])

            model.mem_manager.free_all()
            model.req_manager.free_all()

            del decode_batches

            # release local tensors
            for var_name, var_value in list(locals().items()):
                if isinstance(var_value, torch.Tensor):
                    del locals()[var_name]
            torch.cuda.empty_cache()

        logger.info(
            f"Capture overlap cudagraph success, batch_size <={self.max_batch_size} "
            f"and max_len_in_batch <= {self.graph_max_len_in_batch} will infer with cudagraph."
        )<|MERGE_RESOLUTION|>--- conflicted
+++ resolved
@@ -185,12 +185,6 @@
     @torch.no_grad()
     def warmup(self, model):
         logger.info("Begin capture cudagraph, use the --disable_cudagraph to disable it.")
-<<<<<<< HEAD
-        for batch_size in range(self.max_batch_size, self.max_batch_size - 1, -1):
-            # dummy prefill
-            prefill_input_len = 1
-            dummy_input_ids = torch.ones((batch_size,), dtype=torch.int32, device="cuda")
-=======
         # for typing easy
         from .basemodel import TpPartBaseModel
 
@@ -203,7 +197,6 @@
             max_len_in_batch = self.graph_max_len_in_batch
             input_ids = torch.tensor([1 for _ in range(batch_size)], dtype=torch.int32, device="cuda")
             mem_indexes = model.mem_manager.alloc(len(input_ids)).cuda()
->>>>>>> 4ca8b78d
             b_req_idx = torch.tensor(
                 [model.req_manager.HOLD_REQUEST_ID for _ in range(batch_size)], dtype=torch.int32, device="cuda"
             )
